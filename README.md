--- conflicted
+++ resolved
@@ -2,17 +2,11 @@
 
 `ai-models-graphcast` is an [ai-models](https://github.com/ecmwf-lab/ai-models) plugin to run Google Deepmind's [GraphCast](https://github.com/deepmind/graphcast).
 
-<<<<<<< HEAD
-The commercial use of these models is forbidden.
-=======
 GraphCast: Learning skillful medium-range global weather forecasting, arXiv preprint: 2212.12794, 2022. https://arxiv.org/abs/2212.12794
 
-GraphCast was created by Remi Lam, Alvaro Sanchez-Gonzalez, Matthew Willson, Peter Wirnsberger, Meire Fortunato, Ferran Alet, Suman Ravuri, Timo Ewalds, Zach Eaton-Rosen, Weihua Hu, Alexander Merose, Stephan Hoyer, George Holland, Oriol Vinyals, Jacklynn Stott, Alexander Pritzel, Shakir Mohamed and Peter Battaglia. 
+GraphCast was created by Remi Lam, Alvaro Sanchez-Gonzalez, Matthew Willson, Peter Wirnsberger, Meire Fortunato, Ferran Alet, Suman Ravuri, Timo Ewalds, Zach Eaton-Rosen, Weihua Hu, Alexander Merose, Stephan Hoyer, George Holland, Oriol Vinyals, Jacklynn Stott, Alexander Pritzel, Shakir Mohamed and Peter Battaglia.
 
 The model weights are made available for use under the terms of the Creative Commons Attribution-NonCommercial-ShareAlike 4.0 International (CC BY-NC-SA 4.0). You may obtain a copy of the License at: https://creativecommons.org/licenses/by-nc-sa/4.0/.
-
-
->>>>>>> e8f5a8df
 
 ## Installation
 
